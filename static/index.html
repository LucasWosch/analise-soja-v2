<!DOCTYPE html>
<html lang="pt-br">
<head>
  <meta charset="UTF-8" />
  <meta name="viewport" content="width=device-width, initial-scale=1.0" />
  <title>CSV Analyzer 🌾</title>

  <!-- Tailwind -->
  <script src="https://cdn.tailwindcss.com"></script>
</head>

<body class="min-h-screen bg-gradient-to-br from-gray-950 via-gray-900 to-black text-white flex flex-col items-center">

  <!-- HERO -->
  <header class="text-center py-20 px-6 max-w-4xl">
    <h1 class="text-5xl md:text-7xl font-extrabold mb-6 text-transparent bg-clip-text bg-gradient-to-br from-cyan-400 to-blue-600 drop-shadow-[0_0_20px_rgba(56,189,248,0.3)]">
      🌾 CSV Data Analyzer
    </h1>
    <p class="text-gray-400 text-lg md:text-xl max-w-2xl mx-auto">
      Faça upload de um CSV, treine o modelo e visualize previsões e gráficos agrícolas interativos.
    </p>
  </header>

  <!-- UPLOAD -->
  <section class="bg-gray-900/70 backdrop-blur-md p-8 rounded-2xl shadow-lg w-full max-w-2xl text-center border border-gray-800 hover:border-cyan-500/50 transition">
    <h2 class="text-2xl font-semibold mb-6">Importar Dados</h2>

    <input id="file" type="file" accept=".csv" class="text-gray-300 mb-4" />
    <button id="uploadBtn" class="w-full bg-gradient-to-br from-cyan-500 to-blue-600 text-white py-3 rounded-lg font-semibold hover:opacity-90 transition">
      📤 Enviar CSV
    </button>
    <p id="uploadStatus" class="text-gray-400 mt-4"></p>
  </section>

  <!-- TRAIN -->
  <section class="mt-10 bg-gray-900/70 p-6 rounded-xl border border-gray-800 w-full max-w-2xl text-center">
    <h3 class="text-xl font-semibold mb-3 text-cyan-400">⚙️ Treinar Modelo</h3>

    <div class="flex flex-col md:flex-row justify-center gap-4 mb-4">
      <input id="target" placeholder="Coluna alvo (ex: yield_kg_ha)" class="p-2 rounded bg-gray-800 text-white w-full md:w-1/2" value="yield_kg_ha" />
      <select id="model" class="p-2 rounded bg-gray-800 text-white w-full md:w-1/3">
        <option value="random_forest">Random Forest</option>
        <option value="linear">Linear Regression</option>
      </select>
    </div>

    <div class="flex gap-4 justify-center">
      <button id="trainBtn" class="px-6 py-3 bg-green-600 rounded-lg font-semibold hover:bg-green-700 transition">
        🚀 Treinar
      </button>
      <button id="retrainBtn" class="px-6 py-3 bg-yellow-600 rounded-lg font-semibold hover:bg-yellow-700 transition">
        🔁 Re-treinar
      </button>
    </div>

    <pre id="trainout" class="bg-gray-800 mt-6 p-4 rounded text-left text-sm overflow-x-auto"></pre>
  </section>

  <!-- PREDICT -->
  <section class="mt-10 bg-gray-900/70 p-6 rounded-xl border border-gray-800 w-full max-w-2xl text-center">
    <h3 class="text-xl font-semibold mb-3 text-cyan-400">📈 Fazer Previsão</h3>
    <form id="predictForm" class="grid grid-cols-2 md:grid-cols-3 gap-4">
      <input name="crop" placeholder="Cultura" class="p-2 rounded bg-gray-800 text-white" />
      <input name="year" placeholder="Ano" class="p-2 rounded bg-gray-800 text-white" />
      <input name="season" placeholder="Estação" class="p-2 rounded bg-gray-800 text-white" />
      <input name="area" placeholder="Área (ha)" class="p-2 rounded bg-gray-800 text-white" />
      <input name="production" placeholder="Produção (t)" class="p-2 rounded bg-gray-800 text-white" />
      <input name="rain_mm" placeholder="Chuva (mm)" class="p-2 rounded bg-gray-800 text-white" />
      <input name="fertilizer_kg_ha" placeholder="Fertilizante (kg/ha)" class="p-2 rounded bg-gray-800 text-white" />
      <input name="pesticide_kg_ha" placeholder="Pesticida (kg/ha)" class="p-2 rounded bg-gray-800 text-white" />
    </form>
    <button id="predictBtn" class="mt-4 w-full bg-gradient-to-r from-purple-500 to-indigo-600 py-3 rounded-lg font-semibold hover:opacity-90 transition">
      ⚙️ Calcular Previsão
    </button>
    <p id="predictResult" class="text-cyan-400 mt-4"></p>
  </section>

  <!-- DASHBOARD -->
  <section id="dashboard" class="hidden mt-20 w-full max-w-5xl bg-gray-900 p-8 rounded-2xl shadow-xl border border-gray-800">
    <h2 class="text-2xl font-semibold mb-4 text-center text-transparent bg-clip-text bg-gradient-to-br from-cyan-400 to-blue-500">
      Resultados da Análise
    </h2>
    <div id="summary" class="grid grid-cols-2 md:grid-cols-3 gap-4 mb-8"></div>
    <div id="charts" class="space-y-10"></div>
  </section>

  <footer class="mt-20 py-6 text-gray-500 text-sm border-t border-gray-800 w-full text-center">
<<<<<<< HEAD
    © 2025 CSV Analyzer — Feito com 💙 e dados.
=======
    © 2025 CSV Analyzer — Feito por Grupo 1.
>>>>>>> ff86b682
  </footer>

  <script src="/static/js/dashboard.js"></script>
</body>
</html><|MERGE_RESOLUTION|>--- conflicted
+++ resolved
@@ -85,11 +85,6 @@
   </section>
 
   <footer class="mt-20 py-6 text-gray-500 text-sm border-t border-gray-800 w-full text-center">
-<<<<<<< HEAD
-    © 2025 CSV Analyzer — Feito com 💙 e dados.
-=======
-    © 2025 CSV Analyzer — Feito por Grupo 1.
->>>>>>> ff86b682
   </footer>
 
   <script src="/static/js/dashboard.js"></script>
